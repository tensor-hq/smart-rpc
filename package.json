{
<<<<<<< HEAD
      "name": "@tensor-hq/smart-rpc",
      "version": "1.1.9",
      "description": "Intelligent transport layer for Solana RPCs.",
      "sideEffects": false,
      "module": "./dist/esm/index.js",
      "main": "./dist/cjs/index.js",
      "types": "dist/cjs/index.d.ts",
      "files": [
          "/dist/esm/**/*",
          "/dist/cjs/**/*"
      ],
      "scripts": {
          "test": "yarn ts-mocha -p ./tsconfig.cjs.json tests/**/*.test.ts",
          "build": "rm -rf ./dist && yarn tsc && yarn tsc -p tsconfig.cjs.json",
          "publish:private": "yarn build && yarn npm publish",
          "publish:public": "yarn build && npm publish --access public --registry https://registry.npmjs.org",
          "publish:all": "yarn publish:private && yarn publish:public"
      },
      "repository": "https://github.com/tensor-hq/smart-rpc.git",
      "license": "MIT",
      "publishConfig": {
          "@tensor-hq:registry": "https://npm.pkg.github.com"
      },
      "dependencies": {
          "@solana/web3.js": "^1.91.1",
          "ioredis": "^5.3.2",
          "rate-limiter-flexible": "^4.0.0"
      },
      "devDependencies": {
          "@types/chai": "^4.3.5",
          "@types/mocha": "^10.0.1",
          "@types/node": "^20.10.5",
          "@types/semaphore": "^1.1.1",
          "@types/ws": "^8",
          "chai": "^4.3.10",
          "mocha": "^10.2.0",
          "prettier": "^2.7.1",
          "ts-mocha": "^10.0.0",
          "ts-node": "^10.9.1",
          "typescript": "^4.7.4"
      },
      "packageManager": "yarn@4.3.0"
  }
    
=======
  "name": "@tensor-hq/smart-rpc",
  "version": "1.1.10",
  "description": "Intelligent transport layer for Solana RPCs.",
  "sideEffects": false,
  "module": "./dist/esm/index.js",
  "main": "./dist/cjs/index.js",
  "types": "dist/cjs/index.d.ts",
  "files": [
    "/dist/esm/**/*",
    "/dist/cjs/**/*"
  ],
  "scripts": {
    "test": "yarn ts-mocha -p ./tsconfig.cjs.json tests/**/*.test.ts",
    "build": "rm -rf ./dist && yarn tsc && yarn tsc -p tsconfig.cjs.json",
    "publish:private": "yarn build && yarn npm publish",
    "publish:public": "yarn build && npm publish --access public --registry https://registry.npmjs.org",
    "publish:all": "yarn publish:private && yarn publish:public"
  },
  "repository": "https://github.com/tensor-hq/smart-rpc.git",
  "license": "MIT",
  "publishConfig": {
    "@tensor-hq:registry": "https://npm.pkg.github.com"
  },
  "dependencies": {
    "@solana/web3.js": "^1.91.1",
    "ioredis": "^5.3.2",
    "rate-limiter-flexible": "^4.0.0"
  },
  "devDependencies": {
    "@types/chai": "^4.3.5",
    "@types/mocha": "^10.0.1",
    "@types/node": "^20.10.5",
    "@types/semaphore": "^1.1.1",
    "@types/ws": "^8",
    "chai": "^4.3.10",
    "mocha": "^10.2.0",
    "prettier": "^2.7.1",
    "ts-mocha": "^10.0.0",
    "ts-node": "^10.9.1",
    "typescript": "^4.7.4"
  },
  "packageManager": "yarn@4.3.0"
}
>>>>>>> 9281f683
<|MERGE_RESOLUTION|>--- conflicted
+++ resolved
@@ -1,50 +1,4 @@
 {
-<<<<<<< HEAD
-      "name": "@tensor-hq/smart-rpc",
-      "version": "1.1.9",
-      "description": "Intelligent transport layer for Solana RPCs.",
-      "sideEffects": false,
-      "module": "./dist/esm/index.js",
-      "main": "./dist/cjs/index.js",
-      "types": "dist/cjs/index.d.ts",
-      "files": [
-          "/dist/esm/**/*",
-          "/dist/cjs/**/*"
-      ],
-      "scripts": {
-          "test": "yarn ts-mocha -p ./tsconfig.cjs.json tests/**/*.test.ts",
-          "build": "rm -rf ./dist && yarn tsc && yarn tsc -p tsconfig.cjs.json",
-          "publish:private": "yarn build && yarn npm publish",
-          "publish:public": "yarn build && npm publish --access public --registry https://registry.npmjs.org",
-          "publish:all": "yarn publish:private && yarn publish:public"
-      },
-      "repository": "https://github.com/tensor-hq/smart-rpc.git",
-      "license": "MIT",
-      "publishConfig": {
-          "@tensor-hq:registry": "https://npm.pkg.github.com"
-      },
-      "dependencies": {
-          "@solana/web3.js": "^1.91.1",
-          "ioredis": "^5.3.2",
-          "rate-limiter-flexible": "^4.0.0"
-      },
-      "devDependencies": {
-          "@types/chai": "^4.3.5",
-          "@types/mocha": "^10.0.1",
-          "@types/node": "^20.10.5",
-          "@types/semaphore": "^1.1.1",
-          "@types/ws": "^8",
-          "chai": "^4.3.10",
-          "mocha": "^10.2.0",
-          "prettier": "^2.7.1",
-          "ts-mocha": "^10.0.0",
-          "ts-node": "^10.9.1",
-          "typescript": "^4.7.4"
-      },
-      "packageManager": "yarn@4.3.0"
-  }
-    
-=======
   "name": "@tensor-hq/smart-rpc",
   "version": "1.1.10",
   "description": "Intelligent transport layer for Solana RPCs.",
@@ -87,5 +41,4 @@
     "typescript": "^4.7.4"
   },
   "packageManager": "yarn@4.3.0"
-}
->>>>>>> 9281f683
+}